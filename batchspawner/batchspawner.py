# Copyright (c) Regents of the University of Minnesota
# Copyright (c) Michael Gilbert
# Distributed under the terms of the Modified BSD License.

"""Batch spawners

This file contains an abstraction layer for batch job queueing systems, and implements
Jupyterhub spawners for Torque, SLURM, and eventually others.

Common attributes of batch submission / resource manager environments will include notions of:
  * queue names, resource manager addresses
  * resource limits including runtime, number of processes, memory
  * singleuser child process running on (usually remote) host not known until runtime
  * job submission and monitoring via resource manager utilities
  * remote execution via submission of templated scripts
  * job names instead of PIDs
"""
import pwd
import os

import xml.etree.ElementTree as ET

from jinja2 import Template

from tornado import gen
from tornado.process import Subprocess
from subprocess import CalledProcessError
from tornado.iostream import StreamClosedError

from jupyterhub.spawner import Spawner
from traitlets import (
    Integer, Unicode, Float, Dict, default
)

from jupyterhub.utils import random_port
from jupyterhub.spawner import set_user_setuid
import jupyterhub


def format_template(template, *args, **kwargs):
    """Format a template, either using jinja2 or str.format().

    Use jinja2 if the template is a jinja2.Template, or contains '{{' or
    '{%'.  Otherwise, use str.format() for backwards compatability with
    old scripts (but you can't mix them).
    """
    if isinstance(template, Template):
        return template.render(*args, **kwargs)
    elif  '{{' in template or '{%' in template:
        return Template(template).render(*args, **kwargs)
    return template.format(*args, **kwargs)


class BatchSpawnerBase(Spawner):
    """Base class for spawners using resource manager batch job submission mechanisms

    This base class is developed targetting the TorqueSpawner and SlurmSpawner, so by default
    assumes a qsub-like command that reads a script from its stdin for starting jobs,
    a qstat-like command that outputs some data that can be parsed to check if the job is running
    and on what remote node, and a qdel-like command to cancel a job. The goal is to be
    sufficiently general that a broad range of systems can be supported with minimal overrides.

    At minimum, subclasses should provide reasonable defaults for the traits:
        batch_script
        batch_submit_cmd
        batch_query_cmd
        batch_cancel_cmd

    and must provide implementations for the methods:
        state_ispending
        state_isrunning
        state_gethost
    """

    # override default since batch systems typically need longer
    start_timeout = Integer(300).tag(config=True)

    # override default server ip since batch jobs normally running remotely
    ip = Unicode("0.0.0.0", help="Address for singleuser server to listen at").tag(config=True)

    exec_prefix = Unicode('sudo -E -u {username}', \
        help="Standard executon prefix (e.g. the default sudo -E -u {username})"
        ).tag(config=True)

    # all these req_foo traits will be available as substvars for templated strings
    req_queue = Unicode('', \
        help="Queue name to submit job to resource manager"
        ).tag(config=True)

    req_host = Unicode('', \
        help="Host name of batch server to submit job to resource manager"
        ).tag(config=True)

    req_memory = Unicode('', \
        help="Memory to request from resource manager"
        ).tag(config=True)

    req_nprocs = Unicode('', \
        help="Number of processors to request from resource manager"
        ).tag(config=True)

    req_ngpus = Unicode('', \
        help="Number of GPUs to request from resource manager"
        ).tag(config=True)

    req_runtime = Unicode('', \
        help="Length of time for submitted job to run"
        ).tag(config=True)

    req_partition = Unicode('', \
        help="Partition name to submit job to resource manager"
        ).tag(config=True)

    req_account = Unicode('', \
        help="Account name string to pass to the resource manager"
        ).tag(config=True)

    req_options = Unicode('', \
        help="Other options to include into job submission script"
        ).tag(config=True)

    req_prologue = Unicode('', \
        help="Scipt to run before single user server starts."
        ).tag(config=True)

    req_epilogue = Unicode('', \
        help="Scipt to run after single user server end."
        ).tag(config=True)

    req_username = Unicode()
    @default('req_username')
    def _req_username_default(self):
        return self.user.name

    # Useful IF getpwnam on submit host returns correct info for exec host
    req_homedir = Unicode()
    @default('req_homedir')
    def _req_homedir_default(self):
        return pwd.getpwnam(self.user.name).pw_dir

    req_keepvars = Unicode()
    @default('req_keepvars')
    def _req_keepvars_default(self):
        return ','.join(self.get_env().keys())

    batch_script = Unicode('', \
        help="Template for job submission script. Traits on this class named like req_xyz "
             "will be substituted in the template for {xyz} using string.Formatter. "
             "Must include {cmd} which will be replaced with the jupyterhub-singleuser command line."
        ).tag(config=True)

    # Raw output of job submission command unless overridden
    job_id = Unicode()

    # Will get the raw output of the job status command unless overridden
    job_status = Unicode()

    # Will get the address of the server as reported by job manager
    current_ip = Unicode()

    # Prepare substitution variables for templates using req_xyz traits
    def get_req_subvars(self):
        reqlist = [ t for t in self.trait_names() if t.startswith('req_') ]
        subvars = {}
        for t in reqlist:
            subvars[t[4:]] = getattr(self, t)
        return subvars

    batch_submit_cmd = Unicode('', \
        help="Command to run to submit batch scripts. Formatted using req_xyz traits as {xyz}."
        ).tag(config=True)

    def parse_job_id(self, output):
        "Parse output of submit command to get job id."
        return output

    def cmd_formatted_for_batch(self):
        return ' '.join(self.cmd + self.get_args())

    @gen.coroutine
    def run_command(self, cmd, input=None, env=None):
        proc = Subprocess(cmd, shell=True, env=env, stdin=Subprocess.STREAM, stdout=Subprocess.STREAM,stderr=Subprocess.STREAM)
        inbytes = None
        if input:
            inbytes = input.encode()
            try:
                yield proc.stdin.write(inbytes)
            except StreamClosedError as exp:
                # Apparently harmless
                pass
        proc.stdin.close()
        out = yield proc.stdout.read_until_close()
        eout = yield proc.stderr.read_until_close()
        proc.stdout.close()
        proc.stderr.close()
        eout = eout.decode().strip()
        try:
            err = yield proc.wait_for_exit()
        except CalledProcessError:
            self.log.error("Subprocess returned exitcode %s" % proc.returncode)
            self.log.error(eout)
            raise RuntimeError(eout)
        if err != 0:
            return err # exit error?
        else:
            out = out.decode().strip()
            return out

    @gen.coroutine
    def submit_batch_script(self):
        subvars = self.get_req_subvars()
<<<<<<< HEAD
        cmd = format_template(self.batch_submit_cmd, **subvars)
=======
        cmd = self.exec_prefix + ' ' + self.batch_submit_cmd
        cmd = cmd.format(**subvars)
>>>>>>> d1e773fa
        subvars['cmd'] = self.cmd_formatted_for_batch()
        if hasattr(self, 'user_options'):
            subvars.update(self.user_options)
        script = format_template(self.batch_script, **subvars)
        self.log.info('Spawner submitting job using ' + cmd)
        self.log.info('Spawner submitted script:\n' + script)
        out = yield self.run_command(cmd, input=script, env=self.get_env())
        try:
            self.log.info('Job submitted. cmd: ' + cmd + ' output: ' + out)
            self.job_id = self.parse_job_id(out)
        except:
            self.log.error('Job submission failed with exit code ' + out)
            self.job_id = ''
        return self.job_id

    # Override if your batch system needs something more elaborate to read the job status
    batch_query_cmd = Unicode('', \
        help="Command to run to read job status. Formatted using req_xyz traits as {xyz} "
             "and self.job_id as {job_id}."
        ).tag(config=True)

    @gen.coroutine
    def read_job_state(self):
        if self.job_id is None or len(self.job_id) == 0:
            # job not running
            self.job_status = ''
            return self.job_status
        subvars = self.get_req_subvars()
        subvars['job_id'] = self.job_id
<<<<<<< HEAD
        cmd = format_template(self.batch_query_cmd, **subvars)
=======
        cmd = self.exec_prefix + ' ' + self.batch_query_cmd
        cmd = cmd.format(**subvars)
>>>>>>> d1e773fa
        self.log.debug('Spawner querying job: ' + cmd)
        try:
            out = yield self.run_command(cmd)
            self.job_status = out
        except Exception as e:
            self.log.error('Error querying job ' + self.job_id)
            self.job_status = ''
        finally:
            return self.job_status

    batch_cancel_cmd = Unicode('',
        help="Command to stop/cancel a previously submitted job. Formatted like batch_query_cmd."
        ).tag(config=True)

    @gen.coroutine
    def cancel_batch_job(self):
        subvars = self.get_req_subvars()
        subvars['job_id'] = self.job_id
<<<<<<< HEAD
        cmd = format_template(self.batch_cancel_cmd, **subvars)
=======
        cmd = self.exec_prefix + ' ' + self.batch_cancel_cmd
        cmd = cmd.format(**subvars)
>>>>>>> d1e773fa
        self.log.info('Cancelling job ' + self.job_id + ': ' + cmd)
        yield self.run_command(cmd)

    def load_state(self, state):
        """load job_id from state"""
        super(BatchSpawnerBase, self).load_state(state)
        self.job_id = state.get('job_id', '')
        self.job_status = state.get('job_status', '')

    def get_state(self):
        """add job_id to state"""
        state = super(BatchSpawnerBase, self).get_state()
        if self.job_id:
            state['job_id'] = self.job_id
        if self.job_status:
            state['job_status'] = self.job_status
        return state

    def clear_state(self):
        """clear job_id state"""
        super(BatchSpawnerBase, self).clear_state()
        self.job_id = ""
        self.job_status = ''

    def make_preexec_fn(self, name):
        """make preexec fn to change uid (if running as root) before job submission"""
        return set_user_setuid(name)

    def state_ispending(self):
        "Return boolean indicating if job is still waiting to run, likely by parsing self.job_status"
        raise NotImplementedError("Subclass must provide implementation")

    def state_isrunning(self):
        "Return boolean indicating if job is running, likely by parsing self.job_status"
        raise NotImplementedError("Subclass must provide implementation")

    def state_gethost(self):
        "Return string, hostname or addr of running job, likely by parsing self.job_status"
        raise NotImplementedError("Subclass must provide implementation")

    @gen.coroutine
    def poll(self):
        """Poll the process"""
        if self.job_id is not None and len(self.job_id) > 0:
            yield self.read_job_state()
            if self.state_isrunning() or self.state_ispending():
                return None
            else:
                self.clear_state()
                return 1

        if not self.job_id:
            # no job id means it's not running
            self.clear_state()
            return 1

    startup_poll_interval = Float(0.5, \
        help="Polling interval (seconds) to check job state during startup"
        ).tag(config=True)

    @gen.coroutine
    def start(self):
        """Start the process"""
        if self.user and self.user.server and self.user.server.port:
            self.port = self.user.server.port
            self.db.commit()
        elif (jupyterhub.version_info < (0,7) and not self.user.server.port)  or \
             (jupyterhub.version_info >= (0,7) and not self.port):
            self.port = random_port()
            self.db.commit()
        job = yield self.submit_batch_script()

        # We are called with a timeout, and if the timeout expires this function will
        # be interrupted at the next yield, and self.stop() will be called.
        # So this function should not return unless successful, and if unsuccessful
        # should either raise and Exception or loop forever.
        assert len(self.job_id) > 0
        while True:
            yield self.poll()
            if self.state_isrunning():
                break
            else:
                if self.state_ispending():
                    self.log.debug('Job ' + self.job_id + ' still pending')
                else:
                    self.log.warn('Job ' + self.job_id + ' neither pending nor running.\n' +
                        self.job_status)
                assert self.state_ispending()
            yield gen.sleep(self.startup_poll_interval)

        self.current_ip = self.state_gethost()
        if jupyterhub.version_info < (0,7):
            # store on user for pre-jupyterhub-0.7:
            self.user.server.port = self.port
            self.user.server.ip = self.current_ip
        self.db.commit()
        self.log.info("Notebook server job {0} started at {1}:{2}".format(
                        self.job_id, self.current_ip, self.port)
            )

        return self.current_ip, self.port

    @gen.coroutine
    def stop(self, now=False):
        """Stop the singleuser server job.

        Returns immediately after sending job cancellation command if now=True, otherwise
        tries to confirm that job is no longer running."""

        self.log.info("Stopping server job " + self.job_id)
        yield self.cancel_batch_job()
        if now:
            return
        for i in range(10):
            yield self.poll()
            if not self.state_isrunning():
                return
            yield gen.sleep(1.0)
        if self.job_id:
            self.log.warn("Notebook server job {0} at {1}:{2} possibly failed to terminate".format(
                             self.job_id, self.current_ip, self.port)
                )

import re

class BatchSpawnerRegexStates(BatchSpawnerBase):
    """Subclass of BatchSpawnerBase that uses config-supplied regular expressions
    to interact with batch submission system state. Provides implementations of
        state_ispending
        state_isrunning
        state_gethost

    In their place, the user should supply the following configuration:
        state_pending_re - regex that matches job_status if job is waiting to run
        state_running_re - regex that matches job_status if job is running
        state_exechost_re - regex with at least one capture group that extracts
                            execution host from job_status
        state_exechost_exp - if empty, notebook IP will be set to the contents of the
            first capture group. If this variable is set, the match object
            will be expanded using this string to obtain the notebook IP.
            See Python docs: re.match.expand
    """
    state_pending_re = Unicode('',
        help="Regex that matches job_status if job is waiting to run").tag(config=True)
    state_running_re = Unicode('',
        help="Regex that matches job_status if job is running").tag(config=True)
    state_exechost_re = Unicode('',
        help="Regex with at least one capture group that extracts "
             "the execution host from job_status output").tag(config=True)
    state_exechost_exp = Unicode('',
        help="""If empty, notebook IP will be set to the contents of the first capture group.

        If this variable is set, the match object will be expanded using this string
        to obtain the notebook IP.
        See Python docs: re.match.expand""").tag(config=True)

    def state_ispending(self):
        assert self.state_pending_re
        if self.job_status and re.search(self.state_pending_re, self.job_status):
            return True
        else: return False

    def state_isrunning(self):
        assert self.state_running_re
        if self.job_status and re.search(self.state_running_re, self.job_status):
            return True
        else: return False

    def state_gethost(self):
        assert self.state_exechost_re
        match = re.search(self.state_exechost_re, self.job_status)
        if not match:
            self.log.error("Spawner unable to match host addr in job status: " + self.job_status)
            return
        if not self.state_exechost_exp:
            return match.groups()[0]
        else:
            return match.expand(self.state_exechost_exp)

class TorqueSpawner(BatchSpawnerRegexStates):
    batch_script = Unicode("""#!/bin/sh
#PBS -q {queue}@{host}
#PBS -l walltime={runtime}
#PBS -l nodes=1:ppn={nprocs}
#PBS -l mem={memory}
#PBS -N jupyterhub-singleuser
#PBS -v {keepvars}
#PBS {options}

{cmd}
""").tag(config=True)

    # outputs job id string
    batch_submit_cmd = Unicode('qsub').tag(config=True)
    # outputs job data XML string
    batch_query_cmd = Unicode('qstat -x {job_id}').tag(config=True)
    batch_cancel_cmd = Unicode('qdel {job_id}').tag(config=True)
    # search XML string for job_state - [QH] = pending, R = running, [CE] = done
    state_pending_re = Unicode(r'<job_state>[QH]</job_state>').tag(config=True)
    state_running_re = Unicode(r'<job_state>R</job_state>').tag(config=True)
    state_exechost_re = Unicode(r'<exec_host>((?:[\w_-]+\.?)+)/\d+').tag(config=True)

class MoabSpawner(TorqueSpawner):
    # outputs job id string
    batch_submit_cmd = Unicode('msub').tag(config=True)
    # outputs job data XML string
    batch_query_cmd = Unicode('mdiag -j {job_id} --xml').tag(config=True)
    batch_cancel_cmd = Unicode('mjobctl -c {job_id}').tag(config=True)
    state_pending_re = Unicode(r'State="Idle"').tag(config=True)
    state_running_re = Unicode(r'State="Running"').tag(config=True)
    state_exechost_re = Unicode(r'AllocNodeList="([^\r\n\t\f :"]*)').tag(config=True)

class UserEnvMixin:
    """Mixin class that computes values for USER, SHELL and HOME in the environment passed to
    the job submission subprocess in case the batch system needs these for the batch script."""

    def user_env(self, env):
        """get user environment"""
        env['USER'] = self.user.name
        home = pwd.getpwnam(self.user.name).pw_dir
        shell = pwd.getpwnam(self.user.name).pw_shell
        if home:
            env['HOME'] = home
        if shell:
            env['SHELL'] = shell
        return env

    def get_env(self):
        """Add user environment variables"""
        env = super().get_env()
        env = self.user_env(env)
        return env

class SlurmSpawner(UserEnvMixin,BatchSpawnerRegexStates):
    """A Spawner that just uses Popen to start local processes."""

    # all these req_foo traits will be available as substvars for templated strings
    req_cluster = Unicode('', \
        help="Cluster name to submit job to resource manager"
        ).tag(config=True)

    req_qos = Unicode('', \
        help="QoS name to submit job to resource manager"
        ).tag(config=True)

    batch_script = Unicode("""#!/bin/bash
#SBATCH --output={{homedir}}/jupyterhub_slurmspawner_%j.log
#SBATCH --job-name=spawner-jupyterhub
#SBATCH --workdir={{homedir}}
#SBATCH --export={{keepvars}}
#SBATCH --get-user-env=L
{% if partition  %}#SBATCH --partition={{partition}}
{% endif %}{% if runtime    %}#SBATCH --time={{runtime}}
{% endif %}{% if memory     %}#SBATCH --mem={{memory}}
{% endif %}{% if nprocs     %}#SBATCH --cpus-per-task={{nprocs}}
{% endif %}{% if options    %}#SBATCH {{options}}{% endif %}

trap 'echo SIGTERM received' TERM
{{prologue}}
which jupyterhub-singleuser
srun {{cmd}}
echo "jupyterhub-singleuser ended gracefully"
{{epilogue}}
""").tag(config=True)
    # outputs line like "Submitted batch job 209"
    batch_submit_cmd = Unicode('sbatch --parsable').tag(config=True)
    # outputs status and exec node like "RUNNING hostname"
    batch_query_cmd = Unicode("squeue -h -j {job_id} -o '%T %B'").tag(config=True) #
    batch_cancel_cmd = Unicode('scancel {job_id}').tag(config=True)
    # use long-form states: PENDING,  CONFIGURING = pending
    #  RUNNING,  COMPLETING = running
    state_pending_re = Unicode(r'^(?:PENDING|CONFIGURING)').tag(config=True)
    state_running_re = Unicode(r'^(?:RUNNING|COMPLETING)').tag(config=True)
    state_exechost_re = Unicode(r'\s+((?:[\w_-]+\.?)+)$').tag(config=True)

    def parse_job_id(self, output):
        # make sure jobid is really a number
        try:
            id = output.split(';')[0]
            int(id)
        except Exception as e:
            self.log.error("SlurmSpawner unable to parse job ID from text: " + output)
            raise e
        return id

class MultiSlurmSpawner(SlurmSpawner):
    '''When slurm has been compiled with --enable-multiple-slurmd, the
       administrator sets the name of the slurmd instance via the slurmd -N
       option. This node name is usually different from the hostname and may
       not be resolvable by JupyterHub. Here we enable the administrator to
       map the node names onto the real hostnames via a traitlet.'''
    daemon_resolver = Dict({}, help="Map node names to hostnames").tag(config=True)

    def state_gethost(self):
        host = SlurmSpawner.state_gethost(self)
        return self.daemon_resolver.get(host, host)

class GridengineSpawner(BatchSpawnerBase):
    batch_script = Unicode("""#!/bin/bash
#$ -j yes
#$ -N spawner-jupyterhub
#$ -o {homedir}/.jupyterhub.sge.out
#$ -e {homedir}/.jupyterhub.sge.err
#$ -v {keepvars}
#$ {options}

{cmd}
""").tag(config=True)

    # outputs job id string
    batch_submit_cmd = Unicode('qsub').tag(config=True)
    # outputs job data XML string
    batch_query_cmd = Unicode('qstat -xml').tag(config=True)
    batch_cancel_cmd = Unicode('qdel {job_id}').tag(config=True)

    def parse_job_id(self, output):
        return output.split(' ')[2]

    def state_ispending(self):
        if self.job_status:
            job_info = ET.fromstring(self.job_status).find(
                    ".//job_list[JB_job_number='{0}']".format(self.job_id))
            if job_info is not None:
                return job_info.attrib.get('state') == 'pending'
        return False

    def state_isrunning(self):
        if self.job_status:
            job_info = ET.fromstring(self.job_status).find(
                    ".//job_list[JB_job_number='{0}']".format(self.job_id))
            if job_info is not None:
                return job_info.attrib.get('state') == 'running'
        return False

    def state_gethost(self):
        if self.job_status:
            queue_name = ET.fromstring(self.job_status).find(
                    ".//job_list[JB_job_number='{0}']/queue_name".format(self.job_id))
            if queue_name is not None and queue_name.text:
                return queue_name.text.split('@')[1]

        self.log.error("Spawner unable to match host addr in job {0} with status {1}".format(self.job_id, self.job_status))
        return

class CondorSpawner(UserEnvMixin,BatchSpawnerRegexStates):
    batch_script = Unicode("""
Executable = /bin/sh
RequestMemory = {memory}
RequestCpus = {nprocs}
Arguments = \"-c 'exec {cmd}'\"
Remote_Initialdir = {homedir}
Output = {homedir}/.jupyterhub.condor.out
Error = {homedir}/.jupyterhub.condor.err
ShouldTransferFiles = False
GetEnv = True
{options}
Queue
""").tag(config=True)

    # outputs job id string
    batch_submit_cmd = Unicode('condor_submit').tag(config=True)
    # outputs job data XML string
    batch_query_cmd = Unicode('condor_q {job_id} -format "%s, " JobStatus -format "%s" RemoteHost -format "\n" True').tag(config=True)
    batch_cancel_cmd = Unicode('condor_rm {job_id}').tag(config=True)
    # job status: 1 = pending, 2 = running
    state_pending_re = Unicode(r'^1,').tag(config=True)
    state_running_re = Unicode(r'^2,').tag(config=True)
    state_exechost_re = Unicode(r'^\w*, .*@([^ ]*)').tag(config=True)

    def parse_job_id(self, output):
        match = re.search(r'.*submitted to cluster ([0-9]+)', output)
        if match:
            return match.groups()[0]

        error_msg = "CondorSpawner unable to parse jobID from text: " + output
        self.log.error(error_msg)
        raise Exception(error_msg)

    def cmd_formatted_for_batch(self):
        return super(CondorSpawner,self).cmd_formatted_for_batch().replace('"','""').replace("'","''")

class LsfSpawner(BatchSpawnerBase):
    '''A Spawner that uses IBM's Platform Load Sharing Facility (LSF) to launch notebooks.'''

    batch_script = Unicode('''#!/bin/sh
    #BSUB -R "select[type==any]"    # Allow spawning on non-uniform hardware
    #BSUB -R "span[hosts=1]"        # Only spawn job on one server
    #BSUB -q {queue}
    #BSUB -J spawner-jupyterhub
    #BSUB -o {homedir}/.jupyterhub.lsf.out
    #BSUB -e {homedir}/.jupyterhub.lsf.err

    {cmd}
    ''').tag(config=True)


    batch_submit_cmd = Unicode('bsub').tag(config=True)
    batch_query_cmd = Unicode('bjobs -a -noheader -o "STAT EXEC_HOST" {job_id}').tag(config=True)
    batch_cancel_cmd = Unicode('bkill {job_id}').tag(config=True)

    def get_env(self):
        env = super().get_env()

        # LSF relies on environment variables to launch local jobs.  Ensure that these values are included
        # in the environment used to run the spawner.
        for key in ['LSF_ENVDIR','LSF_SERVERDIR','LSF_FULL_VERSION','LSF_LIBDIR','LSF_BINDIR']:
            if key in os.environ and key not in env:
                env[key] = os.environ[key]
        return env

    def parse_job_id(self, output):
        # Assumes output in the following form:
        # "Job <1815> is submitted to default queue <normal>."
        return output.split(' ')[1].strip('<>')

    def state_ispending(self):
        # Parse results of batch_query_cmd
        # Output determined by results of self.batch_query_cmd
        if self.job_status:
            return self.job_status.split(' ')[0].upper() in {'PEND', 'PUSP'}

    def state_isrunning(self):
        if self.job_status:
            return self.job_status.split(' ')[0].upper() == 'RUN'


    def state_gethost(self):
        if self.job_status:
            return self.job_status.split(' ')[1].strip()

        self.log.error("Spawner unable to match host addr in job {0} with status {1}".format(self.job_id, self.job_status))
        return

# vim: set ai expandtab softtabstop=4:<|MERGE_RESOLUTION|>--- conflicted
+++ resolved
@@ -209,12 +209,8 @@
     @gen.coroutine
     def submit_batch_script(self):
         subvars = self.get_req_subvars()
-<<<<<<< HEAD
-        cmd = format_template(self.batch_submit_cmd, **subvars)
-=======
         cmd = self.exec_prefix + ' ' + self.batch_submit_cmd
-        cmd = cmd.format(**subvars)
->>>>>>> d1e773fa
+        cmd = format_template(cmd, **subvars)
         subvars['cmd'] = self.cmd_formatted_for_batch()
         if hasattr(self, 'user_options'):
             subvars.update(self.user_options)
@@ -244,12 +240,8 @@
             return self.job_status
         subvars = self.get_req_subvars()
         subvars['job_id'] = self.job_id
-<<<<<<< HEAD
-        cmd = format_template(self.batch_query_cmd, **subvars)
-=======
         cmd = self.exec_prefix + ' ' + self.batch_query_cmd
-        cmd = cmd.format(**subvars)
->>>>>>> d1e773fa
+        cmd = format_template(cmd, **subvars)
         self.log.debug('Spawner querying job: ' + cmd)
         try:
             out = yield self.run_command(cmd)
@@ -268,12 +260,8 @@
     def cancel_batch_job(self):
         subvars = self.get_req_subvars()
         subvars['job_id'] = self.job_id
-<<<<<<< HEAD
-        cmd = format_template(self.batch_cancel_cmd, **subvars)
-=======
         cmd = self.exec_prefix + ' ' + self.batch_cancel_cmd
-        cmd = cmd.format(**subvars)
->>>>>>> d1e773fa
+        cmd = format_template(cmd, **subvars)
         self.log.info('Cancelling job ' + self.job_id + ': ' + cmd)
         yield self.run_command(cmd)
 
