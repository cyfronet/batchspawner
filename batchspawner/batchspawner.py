# Copyright (c) Regents of the University of Minnesota
# Copyright (c) Michael Gilbert
# Distributed under the terms of the Modified BSD License.

"""Batch spawners

This file contains an abstraction layer for batch job queueing systems, and implements
Jupyterhub spawners for Torque, SLURM, and eventually others.

Common attributes of batch submission / resource manager environments will include notions of:
  * queue names, resource manager addresses
  * resource limits including runtime, number of processes, memory
  * singleuser child process running on (usually remote) host not known until runtime
  * job submission and monitoring via resource manager utilities
  * remote execution via submission of templated scripts
  * job names instead of PIDs
"""
import pwd
import os
import re

import xml.etree.ElementTree as ET

from jinja2 import Template

from tornado import gen
from tornado.process import Subprocess
from subprocess import CalledProcessError
from tornado.iostream import StreamClosedError

from jupyterhub.spawner import Spawner
from traitlets import (
    Integer, Unicode, Float, Dict, default
)

from jupyterhub.utils import random_port
from jupyterhub.spawner import set_user_setuid
import jupyterhub


def format_template(template, *args, **kwargs):
    """Format a template, either using jinja2 or str.format().

    Use jinja2 if the template is a jinja2.Template, or contains '{{' or
    '{%'.  Otherwise, use str.format() for backwards compatability with
    old scripts (but you can't mix them).
    """
    if isinstance(template, Template):
        return template.render(*args, **kwargs)
    elif '{{' in template or '{%' in template:
        return Template(template).render(*args, **kwargs)
    return template.format(*args, **kwargs)


class BatchSpawnerBase(Spawner):
    """Base class for spawners using resource manager batch job submission mechanisms

    This base class is developed targetting the TorqueSpawner and SlurmSpawner, so by default
    assumes a qsub-like command that reads a script from its stdin for starting jobs,
    a qstat-like command that outputs some data that can be parsed to check if the job is running
    and on what remote node, and a qdel-like command to cancel a job. The goal is to be
    sufficiently general that a broad range of systems can be supported with minimal overrides.

    At minimum, subclasses should provide reasonable defaults for the traits:
        batch_script
        batch_submit_cmd
        batch_query_cmd
        batch_cancel_cmd

    and must provide implementations for the methods:
        state_ispending
        state_isrunning
        state_gethost
    """

    # override default since batch systems typically need longer
    start_timeout = Integer(300).tag(config=True)

    # override default server ip since batch jobs normally running remotely
    ip = Unicode("0.0.0.0", help="Address for singleuser server to listen at").tag(config=True)

    exec_prefix = Unicode('sudo -E -u {username}',
        help="Standard executon prefix (e.g. the default sudo -E -u {username})"
        ).tag(config=True)

    # all these req_foo traits will be available as substvars for templated strings
    req_queue = Unicode('',
        help="Queue name to submit job to resource manager"
        ).tag(config=True)

    req_host = Unicode('',
        help="Host name of batch server to submit job to resource manager"
        ).tag(config=True)

    req_memory = Unicode('',
        help="Memory to request from resource manager"
        ).tag(config=True)

    req_nprocs = Unicode('',
        help="Number of processors to request from resource manager"
        ).tag(config=True)

    req_ngpus = Unicode('',
        help="Number of GPUs to request from resource manager"
        ).tag(config=True)

    req_runtime = Unicode('',
        help="Length of time for submitted job to run"
        ).tag(config=True)

    req_partition = Unicode('',
        help="Partition name to submit job to resource manager"
        ).tag(config=True)

    req_account = Unicode('',
        help="Account name string to pass to the resource manager"
        ).tag(config=True)

    req_options = Unicode('',
        help="Other options to include into job submission script"
        ).tag(config=True)

    req_prologue = Unicode('',
        help="Script to run before single user server starts."
        ).tag(config=True)

    req_epilogue = Unicode('',
        help="Script to run after single user server ends."
        ).tag(config=True)

    req_username = Unicode()
    @default('req_username')
    def _req_username_default(self):
        return self.user.name

    # Useful IF getpwnam on submit host returns correct info for exec host
    req_homedir = Unicode()
    @default('req_homedir')
    def _req_homedir_default(self):
        return pwd.getpwnam(self.user.name).pw_dir

    req_keepvars = Unicode()
    @default('req_keepvars')
    def _req_keepvars_default(self):
        return ','.join(self.get_env().keys())

    req_keepvars_extra = Unicode(
        help="Extra environment variables which should be configured, "
              "added to the defaults in keepvars, "
              "comma separated list.")

    batch_script = Unicode('',
        help="Template for job submission script. Traits on this class named like req_xyz "
             "will be substituted in the template for {xyz} using string.Formatter. "
             "Must include {cmd} which will be replaced with the jupyterhub-singleuser command line."
        ).tag(config=True)

    # Raw output of job submission command unless overridden
    job_id = Unicode()

    # Will get the raw output of the job status command unless overridden
    job_status = Unicode()

    # Will get the address of the server as reported by job manager
    current_ip = Unicode()

    # Prepare substitution variables for templates using req_xyz traits
    def get_req_subvars(self):
        reqlist = [ t for t in self.trait_names() if t.startswith('req_') ]
        subvars = {}
        for t in reqlist:
            subvars[t[4:]] = getattr(self, t)
        if subvars.get('keepvars_extra'):
            subvars['keepvars'] += ',' + subvars['keepvars_extra']
        return subvars

    batch_submit_cmd = Unicode('',
        help="Command to run to submit batch scripts. Formatted using req_xyz traits as {xyz}."
        ).tag(config=True)

    def parse_job_id(self, output):
        "Parse output of submit command to get job id."
        return output

    def cmd_formatted_for_batch(self):
        return ' '.join(self.cmd + self.get_args())

    @gen.coroutine
    def run_command(self, cmd, input=None, env=None):
        proc = Subprocess(cmd, shell=True, env=env, stdin=Subprocess.STREAM, stdout=Subprocess.STREAM,stderr=Subprocess.STREAM)
        inbytes = None
        if input:
            inbytes = input.encode()
            try:
                yield proc.stdin.write(inbytes)
            except StreamClosedError as exp:
                # Apparently harmless
                pass
        proc.stdin.close()
        out, eout = yield [proc.stdout.read_until_close(),
                           proc.stderr.read_until_close()]
        proc.stdout.close()
        proc.stderr.close()
        eout = eout.decode().strip()
        try:
            err = yield proc.wait_for_exit()
        except CalledProcessError:
            self.log.error("Subprocess returned exitcode %s" % proc.returncode)
            self.log.error('Stdout:')
            self.log.error(out)
            self.log.error('Stderr:')
            self.log.error(eout)
            raise RuntimeError('{} exit status {}: {}'.format(cmd, proc.returncode, eout))
        if err != 0:
            return err # exit error?
        else:
            out = out.decode().strip()
            return out

    @gen.coroutine
    def _get_batch_script(self, **subvars):
        """Format batch script from vars"""
        # Colud be overridden by subclasses, but mainly useful for testing
        return format_template(self.batch_script, **subvars)

    @gen.coroutine
    def submit_batch_script(self):
        subvars = self.get_req_subvars()
        cmd = ' '.join((format_template(self.exec_prefix, **subvars),
                        format_template(self.batch_submit_cmd, **subvars)))
        subvars['cmd'] = self.cmd_formatted_for_batch()
        if hasattr(self, 'user_options'):
            subvars.update(self.user_options)
        script = yield self._get_batch_script(**subvars)
        self.log.info('Spawner submitting job using ' + cmd)
        self.log.info('Spawner submitted script:\n' + script)
        out = yield self.run_command(cmd, input=script, env=self.get_env())
        try:
            self.log.info('Job submitted. cmd: ' + cmd + ' output: ' + out)
            self.job_id = self.parse_job_id(out)
        except:
            self.log.error('Job submission failed with exit code ' + out)
            self.job_id = ''
        return self.job_id

    # Override if your batch system needs something more elaborate to read the job status
    batch_query_cmd = Unicode('',
        help="Command to run to read job status. Formatted using req_xyz traits as {xyz} "
             "and self.job_id as {job_id}."
        ).tag(config=True)

    @gen.coroutine
    def read_job_state(self):
        if self.job_id is None or len(self.job_id) == 0:
            # job not running
            self.job_status = ''
            return self.job_status
        subvars = self.get_req_subvars()
        subvars['job_id'] = self.job_id
        cmd = ' '.join((format_template(self.exec_prefix, **subvars),
                        format_template(self.batch_query_cmd, **subvars)))
        self.log.debug('Spawner querying job: ' + cmd)
        try:
            out = yield self.run_command(cmd, env=self.get_env())
            self.job_status = out
        except Exception as e:
            self.log.error('Error querying job ' + self.job_id)
            self.job_status = ''
        finally:
            return self.job_status

    batch_cancel_cmd = Unicode('',
        help="Command to stop/cancel a previously submitted job. Formatted like batch_query_cmd."
        ).tag(config=True)

    @gen.coroutine
    def cancel_batch_job(self):
        subvars = self.get_req_subvars()
        subvars['job_id'] = self.job_id
        cmd = ' '.join((format_template(self.exec_prefix, **subvars),
                        format_template(self.batch_cancel_cmd, **subvars)))
        self.log.info('Cancelling job ' + self.job_id + ': ' + cmd)
        yield self.run_command(cmd, env=self.get_env())

    def load_state(self, state):
        """load job_id from state"""
        super(BatchSpawnerBase, self).load_state(state)
        self.job_id = state.get('job_id', '')
        self.job_status = state.get('job_status', '')

    def get_state(self):
        """add job_id to state"""
        state = super(BatchSpawnerBase, self).get_state()
        if self.job_id:
            state['job_id'] = self.job_id
        if self.job_status:
            state['job_status'] = self.job_status
        return state

    def clear_state(self):
        """clear job_id state"""
        super(BatchSpawnerBase, self).clear_state()
        self.job_id = ""
        self.job_status = ''

    def make_preexec_fn(self, name):
        """make preexec fn to change uid (if running as root) before job submission"""
        return set_user_setuid(name)

    def state_ispending(self):
        "Return boolean indicating if job is still waiting to run, likely by parsing self.job_status"
        raise NotImplementedError("Subclass must provide implementation")

    def state_isrunning(self):
        "Return boolean indicating if job is running, likely by parsing self.job_status"
        raise NotImplementedError("Subclass must provide implementation")

    def state_gethost(self):
        "Return string, hostname or addr of running job, likely by parsing self.job_status"
        raise NotImplementedError("Subclass must provide implementation")

    @gen.coroutine
    def poll(self):
        """Poll the process"""
        if self.job_id is not None and len(self.job_id) > 0:
            yield self.read_job_state()
            if self.state_isrunning() or self.state_ispending():
                return None
            else:
                self.clear_state()
                return 1

        if not self.job_id:
            # no job id means it's not running
            self.clear_state()
            return 1

    startup_poll_interval = Float(0.5,
        help="Polling interval (seconds) to check job state during startup"
        ).tag(config=True)

    @gen.coroutine
    def start(self):
        """Start the process"""
        if self.user and self.user.server and self.user.server.port:
            self.port = self.user.server.port
            self.db.commit()
        elif (jupyterhub.version_info < (0,7) and not self.user.server.port) or (
             jupyterhub.version_info >= (0,7) and not self.port
        ):
            self.port = random_port()
            self.db.commit()
        job = yield self.submit_batch_script()

        # We are called with a timeout, and if the timeout expires this function will
        # be interrupted at the next yield, and self.stop() will be called.
        # So this function should not return unless successful, and if unsuccessful
        # should either raise and Exception or loop forever.
        if len(self.job_id) == 0:
            raise RuntimeError("Jupyter batch job submission failure (no jobid in output)")
        while True:
            yield self.poll()
            if self.state_isrunning():
                break
            else:
                if self.state_ispending():
                    self.log.debug('Job ' + self.job_id + ' still pending')
                else:
                    self.log.warn('Job ' + self.job_id + ' neither pending nor running.\n' +
                        self.job_status)
                    raise RuntimeError('The Jupyter batch job has disappeared'
                           ' while pending in the queue or died immediately'
                           ' after starting.')
            yield gen.sleep(self.startup_poll_interval)

        self.current_ip = self.state_gethost()
        if jupyterhub.version_info < (0,7):
            # store on user for pre-jupyterhub-0.7:
            self.user.server.port = self.port
            self.user.server.ip = self.current_ip
        self.db.commit()
        self.log.info("Notebook server job {0} started at {1}:{2}".format(
                        self.job_id, self.current_ip, self.port)
            )

        return self.current_ip, self.port

    @gen.coroutine
    def stop(self, now=False):
        """Stop the singleuser server job.

        Returns immediately after sending job cancellation command if now=True, otherwise
        tries to confirm that job is no longer running."""

        self.log.info("Stopping server job " + self.job_id)
        yield self.cancel_batch_job()
        if now:
            return
        for i in range(10):
            yield self.poll()
            if not self.state_isrunning():
                return
            yield gen.sleep(1.0)
        if self.job_id:
            self.log.warn("Notebook server job {0} at {1}:{2} possibly failed to terminate".format(
                             self.job_id, self.current_ip, self.port)
                )


class BatchSpawnerRegexStates(BatchSpawnerBase):
    """Subclass of BatchSpawnerBase that uses config-supplied regular expressions
    to interact with batch submission system state. Provides implementations of
        state_ispending
        state_isrunning
        state_gethost

    In their place, the user should supply the following configuration:
        state_pending_re - regex that matches job_status if job is waiting to run
        state_running_re - regex that matches job_status if job is running
        state_exechost_re - regex with at least one capture group that extracts
                            execution host from job_status
        state_exechost_exp - if empty, notebook IP will be set to the contents of the
            first capture group. If this variable is set, the match object
            will be expanded using this string to obtain the notebook IP.
            See Python docs: re.match.expand
    """
    state_pending_re = Unicode('',
        help="Regex that matches job_status if job is waiting to run").tag(config=True)
    state_running_re = Unicode('',
        help="Regex that matches job_status if job is running").tag(config=True)
    state_exechost_re = Unicode('',
        help="Regex with at least one capture group that extracts "
             "the execution host from job_status output").tag(config=True)
    state_exechost_exp = Unicode('',
        help="""If empty, notebook IP will be set to the contents of the first capture group.

        If this variable is set, the match object will be expanded using this string
        to obtain the notebook IP.
        See Python docs: re.match.expand""").tag(config=True)

    def state_ispending(self):
        assert self.state_pending_re, "Misconfigured: define state_running_re"
        if self.job_status and re.search(self.state_pending_re, self.job_status):
            return True
        else:
            return False

    def state_isrunning(self):
        assert self.state_running_re, "Misconfigured: define state_running_re"
        if self.job_status and re.search(self.state_running_re, self.job_status):
            return True
        else:
            return False

    def state_gethost(self):
        assert self.state_exechost_re, "Misconfigured: define state_exechost_re"
        match = re.search(self.state_exechost_re, self.job_status)
        if not match:
            self.log.error("Spawner unable to match host addr in job status: " + self.job_status)
            return
        if not self.state_exechost_exp:
            return match.groups()[0]
        else:
            return match.expand(self.state_exechost_exp)


class TorqueSpawner(BatchSpawnerRegexStates):
    batch_script = Unicode("""#!/bin/sh
#PBS -q {queue}@{host}
#PBS -l walltime={runtime}
#PBS -l nodes=1:ppn={nprocs}
#PBS -l mem={memory}
#PBS -N jupyterhub-singleuser
#PBS -v {keepvars}
#PBS {options}

{prologue}
{cmd}
{epilogue}
""").tag(config=True)

    # outputs job id string
    batch_submit_cmd = Unicode('qsub').tag(config=True)
    # outputs job data XML string
    batch_query_cmd = Unicode('qstat -x {job_id}').tag(config=True)
    batch_cancel_cmd = Unicode('qdel {job_id}').tag(config=True)
    # search XML string for job_state - [QH] = pending, R = running, [CE] = done
    state_pending_re = Unicode(r'<job_state>[QH]</job_state>').tag(config=True)
    state_running_re = Unicode(r'<job_state>R</job_state>').tag(config=True)
    state_exechost_re = Unicode(r'<exec_host>((?:[\w_-]+\.?)+)/\d+').tag(config=True)


class MoabSpawner(TorqueSpawner):
    # outputs job id string
    batch_submit_cmd = Unicode('msub').tag(config=True)
    # outputs job data XML string
    batch_query_cmd = Unicode('mdiag -j {job_id} --xml').tag(config=True)
    batch_cancel_cmd = Unicode('mjobctl -c {job_id}').tag(config=True)
    state_pending_re = Unicode(r'State="Idle"').tag(config=True)
    state_running_re = Unicode(r'State="Running"').tag(config=True)
    state_exechost_re = Unicode(r'AllocNodeList="([^\r\n\t\f :"]*)').tag(config=True)


class UserEnvMixin:
    """Mixin class that computes values for USER, SHELL and HOME in the environment passed to
    the job submission subprocess in case the batch system needs these for the batch script."""

    def user_env(self, env):
        """get user environment"""
        env['USER'] = self.user.name
        home = pwd.getpwnam(self.user.name).pw_dir
        shell = pwd.getpwnam(self.user.name).pw_shell
        if home:
            env['HOME'] = home
        if shell:
            env['SHELL'] = shell
        return env

    def get_env(self):
        """Add user environment variables.

        Everything here should be passed to the user's job.  If it is
        used to authenticate to the batch system commands as an admin,
        beware that the user will get them too.
        """
        env = super().get_env()
        env = self.user_env(env)
        return env


<<<<<<< HEAD
class SlurmSpawner(UserEnvMixin,BatchSpawnerRegexStates):
=======
    req_reservation = Unicode('', \
        help="Reservation name to submit to resource manager"
        ).tag(config=True)

>>>>>>> 81ff85a1
    batch_script = Unicode("""#!/bin/bash
#SBATCH --output={{homedir}}/jupyterhub_slurmspawner_%j.log
#SBATCH --job-name=spawner-jupyterhub
#SBATCH --workdir={{homedir}}
#SBATCH --export={{keepvars}}
#SBATCH --get-user-env=L
{% if partition  %}#SBATCH --partition={{partition}}
{% endif %}{% if runtime    %}#SBATCH --time={{runtime}}
{% endif %}{% if memory     %}#SBATCH --mem={{memory}}
{% endif %}{% if nprocs     %}#SBATCH --cpus-per-task={{nprocs}}
{% endif %}{% if reservation%}#SBATCH --reservation={{reservation}}
{% endif %}{% if options    %}#SBATCH {{options}}{% endif %}

trap 'echo SIGTERM received' TERM
{{prologue}}
which jupyterhub-singleuser
{% if srun %}{{srun}} {% endif %}{{cmd}}
echo "jupyterhub-singleuser ended gracefully"
{{epilogue}}
""").tag(config=True)

    # all these req_foo traits will be available as substvars for templated strings
    req_cluster = Unicode('',
        help="Cluster name to submit job to resource manager"
        ).tag(config=True)

    req_qos = Unicode('',
        help="QoS name to submit job to resource manager"
        ).tag(config=True)

    req_srun = Unicode('srun',
        help="Job step wrapper, default 'srun'.  Set to '' you do not want "
             "to run in job step (affects environment handling)"
        ).tag(config=True)

    # outputs line like "Submitted batch job 209"
    batch_submit_cmd = Unicode('sbatch --parsable').tag(config=True)
    # outputs status and exec node like "RUNNING hostname"
    batch_query_cmd = Unicode("squeue -h -j {job_id} -o '%T %B'").tag(config=True) #
    batch_cancel_cmd = Unicode('scancel {job_id}').tag(config=True)
    # use long-form states: PENDING,  CONFIGURING = pending
    #  RUNNING,  COMPLETING = running
    state_pending_re = Unicode(r'^(?:PENDING|CONFIGURING)').tag(config=True)
    state_running_re = Unicode(r'^(?:RUNNING|COMPLETING)').tag(config=True)
    state_exechost_re = Unicode(r'\s+((?:[\w_-]+\.?)+)$').tag(config=True)

    def parse_job_id(self, output):
        # make sure jobid is really a number
        try:
            id = output.split(';')[0]
            int(id)
        except Exception as e:
            self.log.error("SlurmSpawner unable to parse job ID from text: " + output)
            raise e
        return id


class MultiSlurmSpawner(SlurmSpawner):
    '''When slurm has been compiled with --enable-multiple-slurmd, the
       administrator sets the name of the slurmd instance via the slurmd -N
       option. This node name is usually different from the hostname and may
       not be resolvable by JupyterHub. Here we enable the administrator to
       map the node names onto the real hostnames via a traitlet.'''
    daemon_resolver = Dict({}, help="Map node names to hostnames").tag(config=True)

    def state_gethost(self):
        host = SlurmSpawner.state_gethost(self)
        return self.daemon_resolver.get(host, host)


class GridengineSpawner(BatchSpawnerBase):
    batch_script = Unicode("""#!/bin/bash
#$ -j yes
#$ -N spawner-jupyterhub
#$ -o {homedir}/.jupyterhub.sge.out
#$ -e {homedir}/.jupyterhub.sge.err
#$ -v {keepvars}
#$ {options}

{prologue}
{cmd}
{epilogue}
""").tag(config=True)

    # outputs job id string
    batch_submit_cmd = Unicode('qsub').tag(config=True)
    # outputs job data XML string
    batch_query_cmd = Unicode('qstat -xml').tag(config=True)
    batch_cancel_cmd = Unicode('qdel {job_id}').tag(config=True)

    def parse_job_id(self, output):
        return output.split(' ')[2]

    def state_ispending(self):
        if self.job_status:
            job_info = ET.fromstring(self.job_status).find(
                    ".//job_list[JB_job_number='{0}']".format(self.job_id))
            if job_info is not None:
                return job_info.attrib.get('state') == 'pending'
        return False

    def state_isrunning(self):
        if self.job_status:
            job_info = ET.fromstring(self.job_status).find(
                    ".//job_list[JB_job_number='{0}']".format(self.job_id))
            if job_info is not None:
                return job_info.attrib.get('state') == 'running'
        return False

    def state_gethost(self):
        if self.job_status:
            queue_name = ET.fromstring(self.job_status).find(
                    ".//job_list[JB_job_number='{0}']/queue_name".format(self.job_id))
            if queue_name is not None and queue_name.text:
                return queue_name.text.split('@')[1]

        self.log.error("Spawner unable to match host addr in job {0} with status {1}".format(self.job_id, self.job_status))
        return


class CondorSpawner(UserEnvMixin,BatchSpawnerRegexStates):
    batch_script = Unicode("""
Executable = /bin/sh
RequestMemory = {memory}
RequestCpus = {nprocs}
Arguments = \"-c 'exec {cmd}'\"
Remote_Initialdir = {homedir}
Output = {homedir}/.jupyterhub.condor.out
Error = {homedir}/.jupyterhub.condor.err
ShouldTransferFiles = False
GetEnv = True
{options}
Queue
""").tag(config=True)

    # outputs job id string
    batch_submit_cmd = Unicode('condor_submit').tag(config=True)
    # outputs job data XML string
    batch_query_cmd = Unicode('condor_q {job_id} -format "%s, " JobStatus -format "%s" RemoteHost -format "\n" True').tag(config=True)
    batch_cancel_cmd = Unicode('condor_rm {job_id}').tag(config=True)
    # job status: 1 = pending, 2 = running
    state_pending_re = Unicode(r'^1,').tag(config=True)
    state_running_re = Unicode(r'^2,').tag(config=True)
    state_exechost_re = Unicode(r'^\w*, .*@([^ ]*)').tag(config=True)

    def parse_job_id(self, output):
        match = re.search(r'.*submitted to cluster ([0-9]+)', output)
        if match:
            return match.groups()[0]

        error_msg = "CondorSpawner unable to parse jobID from text: " + output
        self.log.error(error_msg)
        raise Exception(error_msg)

    def cmd_formatted_for_batch(self):
        return super(CondorSpawner,self).cmd_formatted_for_batch().replace('"','""').replace("'","''")


class LsfSpawner(BatchSpawnerBase):
    '''A Spawner that uses IBM's Platform Load Sharing Facility (LSF) to launch notebooks.'''

    batch_script = Unicode('''#!/bin/sh
#BSUB -R "select[type==any]"    # Allow spawning on non-uniform hardware
#BSUB -R "span[hosts=1]"        # Only spawn job on one server
#BSUB -q {queue}
#BSUB -J spawner-jupyterhub
#BSUB -o {homedir}/.jupyterhub.lsf.out
#BSUB -e {homedir}/.jupyterhub.lsf.err

{prologue}
{cmd}
{epilogue}
''').tag(config=True)


    batch_submit_cmd = Unicode('bsub').tag(config=True)
    batch_query_cmd = Unicode('bjobs -a -noheader -o "STAT EXEC_HOST" {job_id}').tag(config=True)
    batch_cancel_cmd = Unicode('bkill {job_id}').tag(config=True)

    def get_env(self):
        env = super().get_env()

        # LSF relies on environment variables to launch local jobs.  Ensure that these values are included
        # in the environment used to run the spawner.
        for key in ['LSF_ENVDIR','LSF_SERVERDIR','LSF_FULL_VERSION','LSF_LIBDIR','LSF_BINDIR']:
            if key in os.environ and key not in env:
                env[key] = os.environ[key]
        return env

    def parse_job_id(self, output):
        # Assumes output in the following form:
        # "Job <1815> is submitted to default queue <normal>."
        return output.split(' ')[1].strip('<>')

    def state_ispending(self):
        # Parse results of batch_query_cmd
        # Output determined by results of self.batch_query_cmd
        if self.job_status:
            return self.job_status.split(' ')[0].upper() in {'PEND', 'PUSP'}

    def state_isrunning(self):
        if self.job_status:
            return self.job_status.split(' ')[0].upper() == 'RUN'

    def state_gethost(self):
        if self.job_status:
            return self.job_status.split(' ')[1].strip()

        self.log.error("Spawner unable to match host addr in job {0} with status {1}".format(self.job_id, self.job_status))
        return

# vim: set ai expandtab softtabstop=4:<|MERGE_RESOLUTION|>--- conflicted
+++ resolved
@@ -528,14 +528,7 @@
         return env
 
 
-<<<<<<< HEAD
 class SlurmSpawner(UserEnvMixin,BatchSpawnerRegexStates):
-=======
-    req_reservation = Unicode('', \
-        help="Reservation name to submit to resource manager"
-        ).tag(config=True)
-
->>>>>>> 81ff85a1
     batch_script = Unicode("""#!/bin/bash
 #SBATCH --output={{homedir}}/jupyterhub_slurmspawner_%j.log
 #SBATCH --job-name=spawner-jupyterhub
@@ -569,6 +562,10 @@
     req_srun = Unicode('srun',
         help="Job step wrapper, default 'srun'.  Set to '' you do not want "
              "to run in job step (affects environment handling)"
+        ).tag(config=True)
+
+    req_reservation = Unicode('', \
+        help="Reservation name to submit to resource manager"
         ).tag(config=True)
 
     # outputs line like "Submitted batch job 209"
